--- conflicted
+++ resolved
@@ -76,13 +76,8 @@
 
 ## Usage
 
-<<<<<<< HEAD
-In this example, we will consider training and testing process on ZINC dataset. 
+In this example, we will consider the training and testing process on the ZINC dataset. 
 All the instructions about downloading or creating datasets from scratch can be found in `data` directory. 
-=======
-In this example, we will consider the training and testing process on the ZINC dataset. 
-All the instructions about downloading or creating datasets from scratch can be found in `./data`. 
->>>>>>> 77da97ad
 
 ### Training DiffLinker
 
